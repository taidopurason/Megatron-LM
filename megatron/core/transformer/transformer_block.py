--- conflicted
+++ resolved
@@ -104,11 +104,6 @@
 
         self._build_layers()
         self.num_layers_per_pipeline_rank = len(self.layers)
-<<<<<<< HEAD
-
-        self.num_layers_per_pipeline_rank = len(self.layers)
-=======
->>>>>>> e122536b
 
     def _build_layers(self):
         # Transformer layers.
